--- conflicted
+++ resolved
@@ -398,7 +398,6 @@
 """,
 )
 
-<<<<<<< HEAD
 add_task(
     id='HumanoidStandup-v1',
     group='mujoco',
@@ -407,9 +406,9 @@
 Make a three-dimensional bipedal robot standup as fast as possible.
 """,
     experimental=True,
-=======
+)
+
 # parameter tuning
-
 add_task(
     id='ConvergenceControl-v0',
     group='parameter_tuning',
@@ -444,7 +443,6 @@
 accuracy is low and concentrate on simple cases which bring bulk of reward, accuracy is
 normalized by the number of labels in a dataset.
 """,
->>>>>>> f9f2fc60
 )
 
 # toy text
