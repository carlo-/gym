from setuptools import setup, find_packages
import sys, os.path

# Don't import gym module here, since deps may not be installed
sys.path.insert(0, os.path.join(os.path.dirname(__file__), 'gym'))
from version import VERSION

setup(name='gym',
      version=VERSION,
      description='The OpenAI Gym: A toolkit for developing and comparing your reinforcement learning agents.',
      url='https://github.com/openai/gym',
      author='OpenAI',
      author_email='gym@openai.com',
      license='',
      packages=[package for package in find_packages()
                if package.startswith('gym')],
      zip_safe=False,
      install_requires=[
          'numpy>=1.10.4', 'requests>=2.0', 'six', 'pyglet>=1.2.0',
      ],
      extras_require={
          'all': ['atari_py>=0.0.17', 'Pillow', 'PyOpenGL',
                  'pachi-py>=0.0.19',
                  'box2d-py',
                  'doom_py>=0.0.11',
<<<<<<< HEAD
                  'mujoco_py>=0.4.3', 'imageio',
                  'keras', 'theano',
                  'pyzmq>=15.2.0'],
=======
                  'mujoco_py>=0.5.2', 'imageio',
                  'keras', 'theano'],
>>>>>>> df31701a

          # Environment-specific dependencies. Keep these in sync with
          # 'all'!
          'atari': ['atari_py>=0.0.17', 'Pillow', 'PyOpenGL'],
          'board_game' : ['pachi-py>=0.0.19'],
          'box2d': ['box2d-py'],
          'classic_control': ['PyOpenGL'],
          'doom': ['doom_py>=0.0.11'],
          'mujoco': ['mujoco_py>=0.4.3', 'imageio'],
          'parameter_tuning': ['keras', 'theano'],
          'robotics': ['pyzmq>=15.2.0'],
      },
      package_data={'gym': ['envs/mujoco/assets/*.xml', 'envs/classic_control/assets/*.png', 'envs/doom/assets/*.cfg']},
      tests_require=['nose2', 'mock'],
)<|MERGE_RESOLUTION|>--- conflicted
+++ resolved
@@ -23,14 +23,10 @@
                   'pachi-py>=0.0.19',
                   'box2d-py',
                   'doom_py>=0.0.11',
-<<<<<<< HEAD
-                  'mujoco_py>=0.4.3', 'imageio',
                   'keras', 'theano',
-                  'pyzmq>=15.2.0'],
-=======
                   'mujoco_py>=0.5.2', 'imageio',
-                  'keras', 'theano'],
->>>>>>> df31701a
+                  'pyzmq>=15.2.0',
+                  ],
 
           # Environment-specific dependencies. Keep these in sync with
           # 'all'!
